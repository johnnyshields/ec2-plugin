package hudson.plugins.ec2;

import hudson.Extension;
import hudson.Util;
import hudson.model.Computer;
import hudson.model.Descriptor.FormException;
import hudson.model.Hudson;
import hudson.model.Slave;
import hudson.model.Node;
import hudson.plugins.ec2.ssh.EC2UnixLauncher;
import hudson.slaves.NodeProperty;
import hudson.util.ListBoxModel;

import java.io.IOException;
import java.util.Collections;
import java.util.List;
import java.util.LinkedList;
import java.util.HashSet;
import java.util.logging.Level;
import java.util.logging.Logger;

import javax.servlet.ServletException;

import org.apache.commons.lang.StringUtils;
import org.kohsuke.stapler.DataBoundConstructor;
import org.kohsuke.stapler.QueryParameter;
import org.kohsuke.stapler.StaplerRequest;

import com.amazonaws.AmazonClientException;
import com.amazonaws.services.ec2.AmazonEC2;
import com.amazonaws.services.ec2.model.*;
import net.sf.json.JSONObject;

/**
 * Slave running on EC2.
 * 
 * @author Kohsuke Kawaguchi
 */
public final class EC2Slave extends Slave {
    /**
     * Comes from {@link SlaveTemplate#initScript}.
     */
    public final String initScript;
    public final String remoteAdmin; // e.g. 'ubuntu'
    public final String rootCommandPrefix; // e.g. 'sudo'
    public final String jvmopts; //e.g. -Xmx1g
    public final boolean stopOnTerminate;
<<<<<<< HEAD
    public final String idleTerminationMinutes;

    // Temporary stuff that is obtained live from EC2
    public String publicDNS;
    public String privateDNS;
    public List<EC2Tag> tags;

    private long _last_live_fetch = 0;

    /* 20 seconds is our polling time for refreshing EC2 data that may change externally. */
    private static final long POLL_PERIOD = 20 * 1000;

=======
    public final boolean usePrivateDnsName;
>>>>>>> d5c01544

    /**
     * For data read from old Hudson, this is 0, so we use that to indicate 22.
     */
    private final int sshPort;

    public static final String TEST_ZONE = "testZone";
    
<<<<<<< HEAD
    public EC2Slave(String instanceId, String description, String remoteFS, int sshPort, int numExecutors,
                    String labelString, String initScript, String remoteAdmin, String rootCommandPrefix, String jvmopts,
                    boolean stopOnTerminate, String idleTerminationMinutes, String publicDNS, String privateDNS, List<EC2Tag> tags)
                    throws FormException, IOException {

        this(instanceId, description, remoteFS, sshPort, numExecutors, Mode.NORMAL, labelString, initScript,
             Collections.<NodeProperty<?>>emptyList(), remoteAdmin, rootCommandPrefix, jvmopts, stopOnTerminate,
             idleTerminationMinutes, publicDNS, privateDNS, tags);
    }

    @DataBoundConstructor
    public EC2Slave(String instanceId, String description, String remoteFS, int sshPort, int numExecutors, Mode mode,
                    String labelString, String initScript, List<? extends NodeProperty<?>> nodeProperties, String remoteAdmin,
                    String rootCommandPrefix, String jvmopts, boolean stopOnTerminate, String idleTerminationMinutes,
                    String publicDNS, String privateDNS, List<EC2Tag> tags )
                    throws FormException, IOException {

        super(instanceId, description, remoteFS, numExecutors, mode, labelString, new EC2UnixLauncher(),
              new EC2RetentionStrategy(idleTerminationMinutes), nodeProperties);

=======
    public EC2Slave(String instanceId, String description, String remoteFS, int sshPort, int numExecutors, String labelString, String initScript, String remoteAdmin, String rootCommandPrefix, String jvmopts, boolean stopOnTerminate) throws FormException, IOException {
        this(instanceId, description, remoteFS, sshPort, numExecutors, labelString, initScript, remoteAdmin, rootCommandPrefix, jvmopts, stopOnTerminate, false);
    }

    public EC2Slave(String instanceId, String description, String remoteFS, int sshPort, int numExecutors, String labelString, String initScript, String remoteAdmin, String rootCommandPrefix, String jvmopts, boolean stopOnTerminate, boolean usePrivateDnsName) throws FormException, IOException {
        this(instanceId, description, remoteFS, sshPort, numExecutors, Mode.NORMAL, labelString, initScript, Collections.<NodeProperty<?>>emptyList(), remoteAdmin, rootCommandPrefix, jvmopts, stopOnTerminate, usePrivateDnsName);
    }

    public EC2Slave(String instanceId, String description, String remoteFS, int sshPort, int numExecutors, Mode mode, String labelString, String initScript, List<? extends NodeProperty<?>> nodeProperties, String remoteAdmin, String rootCommandPrefix, String jvmopts, boolean stopOnTerminate) throws FormException, IOException {
        this(instanceId, description, remoteFS, sshPort, numExecutors, mode, labelString, initScript, nodeProperties, remoteAdmin, rootCommandPrefix, jvmopts, stopOnTerminate, false);
    }

    @DataBoundConstructor
    public EC2Slave(String instanceId, String description, String remoteFS, int sshPort, int numExecutors, Mode mode, String labelString, String initScript, List<? extends NodeProperty<?>> nodeProperties, String remoteAdmin, String rootCommandPrefix, String jvmopts, boolean stopOnTerminate, boolean usePrivateDnsName) throws FormException, IOException {
        super(instanceId, description, remoteFS, numExecutors, mode, labelString, new EC2UnixLauncher(), new EC2RetentionStrategy(), nodeProperties);
>>>>>>> d5c01544
        this.initScript  = initScript;
        this.remoteAdmin = remoteAdmin;
        this.rootCommandPrefix = rootCommandPrefix;
        this.jvmopts = jvmopts;
        this.sshPort = sshPort;
        this.stopOnTerminate = stopOnTerminate;
<<<<<<< HEAD
        this.idleTerminationMinutes = idleTerminationMinutes;
        this.publicDNS = publicDNS;
        this.privateDNS = privateDNS;
        this.tags = tags;
=======
        this.usePrivateDnsName = usePrivateDnsName;
>>>>>>> d5c01544
    }

    /**
     * Constructor for debugging.
     */
    public EC2Slave(String instanceId) throws FormException, IOException {
<<<<<<< HEAD
        this(instanceId,"debug", "/tmp/hudson", 22, 1, Mode.NORMAL, "debug", "", Collections.<NodeProperty<?>>emptyList(),
             null, null, null, false, null, "Fake public", "Fake private", null);
=======
        this(instanceId,"debug", "/tmp/hudson", 22, 1, Mode.NORMAL, "debug", "", Collections.<NodeProperty<?>>emptyList(), null, null, null, false, false);
>>>>>>> d5c01544
    }

    /**
     * See http://aws.amazon.com/ec2/instance-types/
     */
    /*package*/ static int toNumExecutors(InstanceType it) {
        switch (it) {
        case T1Micro:       return 1;
        case M1Small:       return 1;
        case M1Medium:      return 2;
        case M1Large:       return 4;
        case C1Medium:      return 5;
        case M2Xlarge:      return 6;
        case M1Xlarge:      return 8;
        case M22xlarge:     return 13;
        case C1Xlarge:      return 20;
        case M24xlarge:     return 26;
        case Cc14xlarge:    return 33;
        case Cg14xlarge:    return 33;
        default:            throw new AssertionError();
        }
    }

    /**
     * EC2 instance ID.
     */
    public String getInstanceId() {
        return getNodeName();
    }

    @Override
    public Computer createComputer() {
        return new EC2Computer(this);
    }

    /**
     * Terminates the instance in EC2.
     */
    public void terminate() {
        try {
            AmazonEC2 ec2 = EC2Cloud.get().connect();
            if (stopOnTerminate) {
            	StopInstancesRequest request = new StopInstancesRequest(Collections.singletonList(getInstanceId()));
            	ec2.stopInstances(request);
                LOGGER.info("Terminated EC2 instance (stopped): "+getInstanceId());
            } else {
            	TerminateInstancesRequest request = new TerminateInstancesRequest(Collections.singletonList(getInstanceId()));
            	ec2.terminateInstances(request);
                LOGGER.info("Terminated EC2 instance (terminated): "+getInstanceId());
            }
            Hudson.getInstance().removeNode(this);
        } catch (AmazonClientException e) {
            LOGGER.log(Level.WARNING,"Failed to terminate EC2 instance: "+getInstanceId(),e);
        } catch (IOException e) {
            LOGGER.log(Level.WARNING,"Failed to terminate EC2 instance: "+getInstanceId(),e);
        }
    }

    String getRemoteAdmin() {
        if (remoteAdmin == null || remoteAdmin.length() == 0)
            return "root";
        return remoteAdmin;
    }

    String getRootCommandPrefix() {
        if (rootCommandPrefix == null || rootCommandPrefix.length() == 0)
            return "";
        return rootCommandPrefix + " ";
    }

    String getJvmopts() {
        return Util.fixNull(jvmopts);
    }

    public int getSshPort() {
        return sshPort!=0 ? sshPort : 22;
    }

    public boolean getStopOnTerminate() {
        return stopOnTerminate;
    }

<<<<<<< HEAD

    /* Much of the EC2 data is beyond our direct control, therefore we need to refresh it from time to
       time to ensure we reflect the reality of the instances. */
    private void _fetchLiveInstanceData( boolean force ) throws AmazonClientException
    {
		/* If we've grabbed the data recently, don't bother getting it again unless we are forced */
        long now = System.currentTimeMillis();
        if (( _last_live_fetch > 0 ) && ( now - _last_live_fetch < POLL_PERIOD ) && !force )
        {
            return;
        }

        _last_live_fetch = now;

        DescribeInstancesRequest request = new DescribeInstancesRequest();
    	request.setInstanceIds( Collections.<String>singletonList( getNodeName() ));
        Instance i = EC2Cloud.get().connect().describeInstances( request ).getReservations().get(0).getInstances().get(0);
        publicDNS = i.getPublicDnsName();
        privateDNS = i.getPrivateIpAddress();
        tags = new LinkedList<EC2Tag>();

        for ( Tag t : i.getTags() )
        {
            tags.add( new EC2Tag( t.getKey(), t.getValue() ));
        }
    }


	/* Clears all existing tag data so that we can force the instance into a known state */
    private void _clearLiveInstancedata() throws AmazonClientException
    {
        DescribeInstancesRequest request = new DescribeInstancesRequest();
        request.setInstanceIds( Collections.<String>singletonList( getNodeName() ));
        Instance inst = EC2Cloud.get().connect().describeInstances( request ).getReservations().get(0).getInstances().get(0);

        /* Now that we have our instance, we can clear the tags on it */
        if ( !tags.isEmpty() ) {
            HashSet<Tag> inst_tags = new HashSet<Tag>();

            for( EC2Tag t : tags ) {
                inst_tags.add( new Tag( t.getName(), t.getValue()) );
            }

            DeleteTagsRequest tag_request = new DeleteTagsRequest();
            tag_request.withResources( inst.getInstanceId() ).setTags( inst_tags );
            EC2Cloud.get().connect().deleteTags( tag_request );
        }
    }


    /* Sets tags on an instance.  This will not clear existing tag data, so call _clearLiveInstancedata if needed */
    private void _pushLiveInstancedata() throws AmazonClientException
    {
        DescribeInstancesRequest request = new DescribeInstancesRequest();
        request.setInstanceIds( Collections.<String>singletonList( getNodeName() ));
        Instance inst = EC2Cloud.get().connect().describeInstances( request ).getReservations().get(0).getInstances().get(0);

        /* Now that we have our instance, we can set tags on it */
        if ( !tags.isEmpty() ) {
            HashSet<Tag> inst_tags = new HashSet<Tag>();

            for( EC2Tag t : tags ) {
                inst_tags.add( new Tag( t.getName(), t.getValue()) );
            }            

            CreateTagsRequest tag_request = new CreateTagsRequest();
            tag_request.withResources( inst.getInstanceId() ).setTags( inst_tags );
            EC2Cloud.get().connect().createTags( tag_request );
        }
    }

    public String getPublicDNS()
    {
        _fetchLiveInstanceData( publicDNS == null );
        return publicDNS;
    }

    public String getPrivateDNS()
    {
        _fetchLiveInstanceData( privateDNS == null );
        return privateDNS;
    }

    public List<EC2Tag> getTags()
    {
        _fetchLiveInstanceData( false );
        return Collections.unmodifiableList( tags );
    }

    public Node reconfigure( final StaplerRequest req, JSONObject form ) throws FormException
    {
        if ( form == null )
        {
            return null;
        }

        Node result = super.reconfigure( req, form );

        /* Get rid of the old tags, as represented by ourselves */
        _fetchLiveInstanceData( true );
        _clearLiveInstancedata();

        /* Set the new tags, as represented by our successor */
        ((EC2Slave) result)._pushLiveInstancedata();

        return result;
    }


    public static ListBoxModel fillZoneItems(String accessId,
=======
    public boolean getUsePrivateDnsName() {
        return usePrivateDnsName;
    }

	public static ListBoxModel fillZoneItems(String accessId,
>>>>>>> d5c01544
			String secretKey, String region) throws IOException,
			ServletException {
		ListBoxModel model = new ListBoxModel();
		if (AmazonEC2Cloud.testMode) {
			model.add(TEST_ZONE);
			return model;
		}
			
		if (!StringUtils.isEmpty(accessId) && !StringUtils.isEmpty(secretKey) && !StringUtils.isEmpty(region)) {
			AmazonEC2 client = AmazonEC2Cloud.connect(accessId, secretKey, AmazonEC2Cloud.getEc2EndpointUrl(region));
			DescribeAvailabilityZonesResult zones = client.describeAvailabilityZones();
			List<AvailabilityZone> zoneList = zones.getAvailabilityZones();
			model.add("<not specified>", "");
			for (AvailabilityZone z : zoneList) {
				model.add(z.getZoneName(), z.getZoneName());
			}
		}
		return model;
	}
    
    
    @Extension
    public static final class DescriptorImpl extends SlaveDescriptor {
        @Override
		public String getDisplayName() {
            return "Amazon EC2";
        }

        @Override
        public boolean isInstantiable() {
            return false;
        }

        public ListBoxModel doFillZoneItems(@QueryParameter String accessId,
        		@QueryParameter String secretKey, @QueryParameter String region) throws IOException,
    			ServletException {
        	return fillZoneItems(accessId, secretKey, region);
    	}
    }

    private static final Logger LOGGER = Logger.getLogger(EC2Slave.class.getName());
}<|MERGE_RESOLUTION|>--- conflicted
+++ resolved
@@ -45,22 +45,19 @@
     public final String rootCommandPrefix; // e.g. 'sudo'
     public final String jvmopts; //e.g. -Xmx1g
     public final boolean stopOnTerminate;
-<<<<<<< HEAD
     public final String idleTerminationMinutes;
 
     // Temporary stuff that is obtained live from EC2
     public String publicDNS;
     public String privateDNS;
     public List<EC2Tag> tags;
+    public final boolean usePrivateDnsName;
 
     private long _last_live_fetch = 0;
 
     /* 20 seconds is our polling time for refreshing EC2 data that may change externally. */
     private static final long POLL_PERIOD = 20 * 1000;
 
-=======
-    public final boolean usePrivateDnsName;
->>>>>>> d5c01544
 
     /**
      * For data read from old Hudson, this is 0, so we use that to indicate 22.
@@ -69,7 +66,6 @@
 
     public static final String TEST_ZONE = "testZone";
     
-<<<<<<< HEAD
     public EC2Slave(String instanceId, String description, String remoteFS, int sshPort, int numExecutors,
                     String labelString, String initScript, String remoteAdmin, String rootCommandPrefix, String jvmopts,
                     boolean stopOnTerminate, String idleTerminationMinutes, String publicDNS, String privateDNS, List<EC2Tag> tags)
@@ -77,62 +73,65 @@
 
         this(instanceId, description, remoteFS, sshPort, numExecutors, Mode.NORMAL, labelString, initScript,
              Collections.<NodeProperty<?>>emptyList(), remoteAdmin, rootCommandPrefix, jvmopts, stopOnTerminate,
-             idleTerminationMinutes, publicDNS, privateDNS, tags);
-    }
+             idleTerminationMinutes, publicDNS, privateDNS, tags, false );
+    }
+
+
+    public EC2Slave(String instanceId, String description, String remoteFS, int sshPort, int numExecutors,
+                    String labelString, String initScript, String remoteAdmin, String rootCommandPrefix, String jvmopts,
+                    boolean stopOnTerminate, String idleTerminationMinutes, String publicDNS, String privateDNS, List<EC2Tag> tags,
+                    boolean usePrivateDnsName)
+                    throws FormException, IOException {
+
+        this(instanceId, description, remoteFS, sshPort, numExecutors, Mode.NORMAL, labelString, initScript,
+             Collections.<NodeProperty<?>>emptyList(), remoteAdmin, rootCommandPrefix, jvmopts, stopOnTerminate,
+             idleTerminationMinutes, publicDNS, privateDNS, tags, usePrivateDnsName);
+    }
+
+    /*
+    public EC2Slave(String instanceId, String description, String remoteFS, int sshPort, int numExecutors, String labelString, String initScript, String remoteAdmin, String rootCommandPrefix, String jvmopts, boolean stopOnTerminate) throws FormException, IOException {
+        this(instanceId, description, remoteFS, sshPort, numExecutors, labelString, initScript, remoteAdmin, rootCommandPrefix, jvmopts, stopOnTerminate, false);
+    }
+
+    public EC2Slave(String instanceId, String description, String remoteFS, int sshPort, int numExecutors, String labelString, String initScript, String remoteAdmin, String rootCommandPrefix, String jvmopts, boolean stopOnTerminate, boolean usePrivateDnsName) throws FormException, IOException {
+        this(instanceId, description, remoteFS, sshPort, numExecutors, Mode.NORMAL, labelString, initScript, Collections.<NodeProperty<?>>emptyList(), remoteAdmin, rootCommandPrefix, jvmopts, stopOnTerminate, usePrivateDnsName);
+    }
+
+    public EC2Slave(String instanceId, String description, String remoteFS, int sshPort, int numExecutors, Mode mode, String labelString, String initScript, List<? extends NodeProperty<?>> nodeProperties, String remoteAdmin, String rootCommandPrefix, String jvmopts, boolean stopOnTerminate) throws FormException, IOException {
+        this(instanceId, description, remoteFS, sshPort, numExecutors, mode, labelString, initScript, nodeProperties, remoteAdmin, rootCommandPrefix, jvmopts, stopOnTerminate, false);
+    }
+    */
+
 
     @DataBoundConstructor
     public EC2Slave(String instanceId, String description, String remoteFS, int sshPort, int numExecutors, Mode mode,
                     String labelString, String initScript, List<? extends NodeProperty<?>> nodeProperties, String remoteAdmin,
                     String rootCommandPrefix, String jvmopts, boolean stopOnTerminate, String idleTerminationMinutes,
-                    String publicDNS, String privateDNS, List<EC2Tag> tags )
+                    String publicDNS, String privateDNS, List<EC2Tag> tags, boolean usePrivateDnsName )
                     throws FormException, IOException {
 
         super(instanceId, description, remoteFS, numExecutors, mode, labelString, new EC2UnixLauncher(),
               new EC2RetentionStrategy(idleTerminationMinutes), nodeProperties);
 
-=======
-    public EC2Slave(String instanceId, String description, String remoteFS, int sshPort, int numExecutors, String labelString, String initScript, String remoteAdmin, String rootCommandPrefix, String jvmopts, boolean stopOnTerminate) throws FormException, IOException {
-        this(instanceId, description, remoteFS, sshPort, numExecutors, labelString, initScript, remoteAdmin, rootCommandPrefix, jvmopts, stopOnTerminate, false);
-    }
-
-    public EC2Slave(String instanceId, String description, String remoteFS, int sshPort, int numExecutors, String labelString, String initScript, String remoteAdmin, String rootCommandPrefix, String jvmopts, boolean stopOnTerminate, boolean usePrivateDnsName) throws FormException, IOException {
-        this(instanceId, description, remoteFS, sshPort, numExecutors, Mode.NORMAL, labelString, initScript, Collections.<NodeProperty<?>>emptyList(), remoteAdmin, rootCommandPrefix, jvmopts, stopOnTerminate, usePrivateDnsName);
-    }
-
-    public EC2Slave(String instanceId, String description, String remoteFS, int sshPort, int numExecutors, Mode mode, String labelString, String initScript, List<? extends NodeProperty<?>> nodeProperties, String remoteAdmin, String rootCommandPrefix, String jvmopts, boolean stopOnTerminate) throws FormException, IOException {
-        this(instanceId, description, remoteFS, sshPort, numExecutors, mode, labelString, initScript, nodeProperties, remoteAdmin, rootCommandPrefix, jvmopts, stopOnTerminate, false);
-    }
-
-    @DataBoundConstructor
-    public EC2Slave(String instanceId, String description, String remoteFS, int sshPort, int numExecutors, Mode mode, String labelString, String initScript, List<? extends NodeProperty<?>> nodeProperties, String remoteAdmin, String rootCommandPrefix, String jvmopts, boolean stopOnTerminate, boolean usePrivateDnsName) throws FormException, IOException {
-        super(instanceId, description, remoteFS, numExecutors, mode, labelString, new EC2UnixLauncher(), new EC2RetentionStrategy(), nodeProperties);
->>>>>>> d5c01544
         this.initScript  = initScript;
         this.remoteAdmin = remoteAdmin;
         this.rootCommandPrefix = rootCommandPrefix;
         this.jvmopts = jvmopts;
         this.sshPort = sshPort;
         this.stopOnTerminate = stopOnTerminate;
-<<<<<<< HEAD
         this.idleTerminationMinutes = idleTerminationMinutes;
         this.publicDNS = publicDNS;
         this.privateDNS = privateDNS;
         this.tags = tags;
-=======
         this.usePrivateDnsName = usePrivateDnsName;
->>>>>>> d5c01544
     }
 
     /**
      * Constructor for debugging.
      */
     public EC2Slave(String instanceId) throws FormException, IOException {
-<<<<<<< HEAD
         this(instanceId,"debug", "/tmp/hudson", 22, 1, Mode.NORMAL, "debug", "", Collections.<NodeProperty<?>>emptyList(),
-             null, null, null, false, null, "Fake public", "Fake private", null);
-=======
-        this(instanceId,"debug", "/tmp/hudson", 22, 1, Mode.NORMAL, "debug", "", Collections.<NodeProperty<?>>emptyList(), null, null, null, false, false);
->>>>>>> d5c01544
+             null, null, null, false, null, "Fake public", "Fake private", null, false);
     }
 
     /**
@@ -215,8 +214,6 @@
         return stopOnTerminate;
     }
 
-<<<<<<< HEAD
-
     /* Much of the EC2 data is beyond our direct control, therefore we need to refresh it from time to
        time to ensure we reflect the reality of the instances. */
     private void _fetchLiveInstanceData( boolean force ) throws AmazonClientException
@@ -325,16 +322,11 @@
     }
 
 
-    public static ListBoxModel fillZoneItems(String accessId,
-=======
     public boolean getUsePrivateDnsName() {
         return usePrivateDnsName;
     }
 
-	public static ListBoxModel fillZoneItems(String accessId,
->>>>>>> d5c01544
-			String secretKey, String region) throws IOException,
-			ServletException {
+	public static ListBoxModel fillZoneItems(String accessId, String secretKey, String region) throws IOException, ServletException {
 		ListBoxModel model = new ListBoxModel();
 		if (AmazonEC2Cloud.testMode) {
 			model.add(TEST_ZONE);

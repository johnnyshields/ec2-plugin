--- conflicted
+++ resolved
@@ -28,16 +28,11 @@
 import hudson.ProxyConfiguration;
 import hudson.model.Descriptor;
 import hudson.model.Hudson;
-<<<<<<< HEAD
 import hudson.model.TaskListener;
 import hudson.plugins.ec2.EC2AbstractSlave;
 import hudson.plugins.ec2.EC2ComputerLauncher;
 import hudson.plugins.ec2.EC2Computer;
 import hudson.plugins.ec2.SlaveTemplate;
-=======
-import hudson.plugins.ec2.EC2Computer;
-import hudson.plugins.ec2.EC2ComputerLauncher;
->>>>>>> c1e973e6
 import hudson.remoting.Channel;
 import hudson.remoting.Channel.Listener;
 import hudson.slaves.CommandLauncher;
@@ -89,10 +84,7 @@
         final Connection conn;
         Connection cleanupConn = null; // java's code path analysis for final doesn't work that well.
         boolean successful = false;
-<<<<<<< HEAD
         PrintStream logger = listener.getLogger();
-=======
->>>>>>> c1e973e6
 
         try {
             bootstrapConn = connectToSsh(computer, logger);
@@ -213,7 +205,6 @@
                 } finally {
                     identityKeyFile.delete();
                 }
-<<<<<<< HEAD
             } else {
                 logger.println("Launching slave agent (via Trilead SSH2 Connection): " + launchString);
                 final Session sess = conn.openSession();
@@ -226,9 +217,6 @@
                     }
                 });
             }
-=======
-            });
->>>>>>> c1e973e6
 
             successful = true;
         } finally {
@@ -299,21 +287,7 @@
                     throw new AmazonClientException("Timed out after "+ (waitTime / 1000) + " seconds of waiting for ssh to become available. (maximum timeout configured is "+ (timeout / 1000) + ")" );
                 }
                 Instance instance = computer.updateInstanceDescription();
-<<<<<<< HEAD
                 String host = getEC2HostAddress(computer, instance);
-=======
-                String host;
-
-                if (computer.getNode().usePrivateDnsName) {
-                    host = instance.getPrivateDnsName();
-                } else {
-                    host = instance.getPublicDnsName();
-                    // If we fail to get a public DNS name, use the private IP.
-                    if (host == null || host.equals("")) {
-                        host = instance.getPrivateIpAddress();
-                    }
-                }
->>>>>>> c1e973e6
 
                 if ("0.0.0.0".equals(host)) {
                     logger.println("Invalid host 0.0.0.0, your host is most likely waiting for an ip address.");
